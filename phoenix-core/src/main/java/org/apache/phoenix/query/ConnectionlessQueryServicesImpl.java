/*
 * Licensed to the Apache Software Foundation (ASF) under one
 * or more contributor license agreements.  See the NOTICE file
 * distributed with this work for additional information
 * regarding copyright ownership.  The ASF licenses this file
 * to you under the Apache License, Version 2.0 (the
 * "License"); you may not use this file except in compliance
 * with the License.  You may obtain a copy of the License at
 *
 * http://www.apache.org/licenses/LICENSE-2.0
 *
 * Unless required by applicable law or agreed to in writing, software
 * distributed under the License is distributed on an "AS IS" BASIS,
 * WITHOUT WARRANTIES OR CONDITIONS OF ANY KIND, either express or implied.
 * See the License for the specific language governing permissions and
 * limitations under the License.
 */
package org.apache.phoenix.query;

import static org.apache.phoenix.jdbc.PhoenixDatabaseMetaData.TABLE_FAMILY_BYTES;

import java.sql.SQLException;
import java.util.Collections;
import java.util.List;
import java.util.Map;
import java.util.Properties;

import org.apache.hadoop.hbase.Cell;
import org.apache.hadoop.hbase.HConstants;
import org.apache.hadoop.hbase.HRegionInfo;
import org.apache.hadoop.hbase.HRegionLocation;
import org.apache.hadoop.hbase.HTableDescriptor;
import org.apache.hadoop.hbase.ServerName;
import org.apache.hadoop.hbase.TableName;
import org.apache.hadoop.hbase.client.HBaseAdmin;
import org.apache.hadoop.hbase.client.HTableInterface;
import org.apache.hadoop.hbase.client.Mutation;
import org.apache.hadoop.hbase.io.ImmutableBytesWritable;
import org.apache.hadoop.hbase.util.Bytes;
import org.apache.hadoop.hbase.util.Pair;
import org.apache.hadoop.hbase.util.VersionInfo;
import org.apache.phoenix.client.KeyValueBuilder;
import org.apache.phoenix.compile.MutationPlan;
import org.apache.phoenix.coprocessor.MetaDataProtocol;
import org.apache.phoenix.coprocessor.MetaDataProtocol.MetaDataMutationResult;
import org.apache.phoenix.coprocessor.MetaDataProtocol.MutationCode;
import org.apache.phoenix.exception.SQLExceptionCode;
import org.apache.phoenix.exception.SQLExceptionInfo;
import org.apache.phoenix.execute.MutationState;
import org.apache.phoenix.jdbc.PhoenixConnection;
import org.apache.phoenix.jdbc.PhoenixDatabaseMetaData;
import org.apache.phoenix.schema.NewerTableAlreadyExistsException;
import org.apache.phoenix.schema.PColumn;
import org.apache.phoenix.schema.PIndexState;
import org.apache.phoenix.schema.PMetaData;
import org.apache.phoenix.schema.PMetaDataImpl;
import org.apache.phoenix.schema.PName;
import org.apache.phoenix.schema.PNameFactory;
import org.apache.phoenix.schema.PTable;
import org.apache.phoenix.schema.PTableImpl;
import org.apache.phoenix.schema.PTableKey;
import org.apache.phoenix.schema.PTableType;
import org.apache.phoenix.schema.Sequence;
import org.apache.phoenix.schema.SequenceAlreadyExistsException;
import org.apache.phoenix.schema.SequenceKey;
import org.apache.phoenix.schema.SequenceNotFoundException;
import org.apache.phoenix.schema.TableAlreadyExistsException;
import org.apache.phoenix.schema.TableNotFoundException;
import org.apache.phoenix.schema.TableRef;
import org.apache.phoenix.util.PhoenixRuntime;
import org.apache.phoenix.util.SchemaUtil;

import com.google.common.collect.Maps;


/**
 *
 * Implementation of ConnectionQueryServices used in testing where no connection to
 * an hbase cluster is necessary.
 * 
 * 
 * @since 0.1
 */
public class ConnectionlessQueryServicesImpl extends DelegateQueryServices implements ConnectionQueryServices  {
    private PMetaData metaData;
    private final Map<SequenceKey, Long> sequenceMap = Maps.newHashMap();
    private KeyValueBuilder kvBuilder;
    
    public ConnectionlessQueryServicesImpl(QueryServices queryServices) {
        super(queryServices);
        metaData = newEmptyMetaData();
        // find the HBase version and use that to determine the KeyValueBuilder that should be used
        String hbaseVersion = VersionInfo.getVersion();
        this.kvBuilder = KeyValueBuilder.get(hbaseVersion);
    }

    private PMetaData newEmptyMetaData() {
        long maxSizeBytes = getProps().getLong(QueryServices.MAX_CLIENT_METADATA_CACHE_SIZE_ATTRIB,
                QueryServicesOptions.DEFAULT_MAX_CLIENT_METADATA_CACHE_SIZE);
        return new PMetaDataImpl(INITIAL_META_DATA_TABLE_CAPACITY, maxSizeBytes);
    }

    @Override
    public ConnectionQueryServices getChildQueryServices(ImmutableBytesWritable childId) {
        return this; // Just reuse the same query services
    }

    @Override
    public HTableInterface getTable(byte[] tableName) throws SQLException {
        throw new UnsupportedOperationException();
    }

    @Override
    public StatsManager getStatsManager() {
        return new StatsManager() {

            @Override
            public byte[] getMinKey(TableRef table) {
                return HConstants.EMPTY_START_ROW;
            }

            @Override
            public byte[] getMaxKey(TableRef table) {
                return HConstants.EMPTY_END_ROW;
            }

            @Override
            public void updateStats(TableRef table) throws SQLException {
            }
        };
    }

    @Override
    public List<HRegionLocation> getAllTableRegions(byte[] tableName) throws SQLException {
        return Collections.singletonList(new HRegionLocation(
            new HRegionInfo(TableName.valueOf(tableName), HConstants.EMPTY_START_ROW, HConstants.EMPTY_END_ROW),
            	ServerName.valueOf("localhost", HConstants.DEFAULT_REGIONSERVER_PORT,0), -1));
    }

    @Override
    public PMetaData addTable(PTable table) throws SQLException {
        return metaData = metaData.addTable(table);
    }

    @Override
    public PMetaData addColumn(PName tenantId, String tableName, List<PColumn> columns, long tableTimeStamp,
            long tableSeqNum, boolean isImmutableRows) throws SQLException {
        return metaData = metaData.addColumn(tenantId, tableName, columns, tableTimeStamp, tableSeqNum, isImmutableRows);
    }

    @Override
    public PMetaData removeTable(PName tenantId, String tableName)
            throws SQLException {
        return metaData = metaData.removeTable(tenantId, tableName);
    }

    @Override
    public PMetaData removeColumn(PName tenantId, String tableName, String familyName, String columnName,
            long tableTimeStamp, long tableSeqNum) throws SQLException {
        return metaData = metaData.removeColumn(tenantId, tableName, familyName, columnName, tableTimeStamp, tableSeqNum);
    }

    
    @Override
    public PhoenixConnection connect(String url, Properties info) throws SQLException {
        return new PhoenixConnection(this, url, info, metaData);
    }

    @Override
    public MetaDataMutationResult getTable(PName tenantId, byte[] schemaBytes, byte[] tableBytes, long tableTimestamp, long clientTimestamp) throws SQLException {
        // Return result that will cause client to use it's own metadata instead of needing
        // to get anything from the server (since we don't have a connection)
        try {
            String fullTableName = SchemaUtil.getTableName(schemaBytes, tableBytes);
            PTable table = metaData.getTable(new PTableKey(tenantId, fullTableName));
            return new MetaDataMutationResult(MutationCode.TABLE_ALREADY_EXISTS, 0, table);
        } catch (TableNotFoundException e) {
            return new MetaDataMutationResult(MutationCode.TABLE_NOT_FOUND, 0, null);
        }
        //return new MetaDataMutationResult(MutationCode.TABLE_ALREADY_EXISTS, 0, null);
    }

    @Override
    public MetaDataMutationResult createTable(List<Mutation> tableMetaData, byte[] physicalName, PTableType tableType, Map<String,Object> tableProps, List<Pair<byte[],Map<String,Object>>> families, byte[][] splits) throws SQLException {
        return new MetaDataMutationResult(MutationCode.TABLE_NOT_FOUND, 0, null);
    }

    @Override
    public MetaDataMutationResult dropTable(List<Mutation> tableMetadata, PTableType tableType) throws SQLException {
        return new MetaDataMutationResult(MutationCode.TABLE_ALREADY_EXISTS, 0, null);
    }

    @Override
    public MetaDataMutationResult addColumn(List<Mutation> tableMetaData, List<Pair<byte[],Map<String,Object>>> families, PTable table) throws SQLException {
        return new MetaDataMutationResult(MutationCode.TABLE_ALREADY_EXISTS, 0, null);
    }

    @Override
    public MetaDataMutationResult dropColumn(List<Mutation> tableMetadata, PTableType tableType) throws SQLException {
        return new MetaDataMutationResult(MutationCode.TABLE_ALREADY_EXISTS, 0, null);
    }

    @Override
    public void init(String url, Properties props) throws SQLException {
        props = new Properties(props);
        props.setProperty(PhoenixRuntime.CURRENT_SCN_ATTRIB, Long.toString(MetaDataProtocol.MIN_SYSTEM_TABLE_TIMESTAMP));
        PhoenixConnection metaConnection = new PhoenixConnection(this, url, props, newEmptyMetaData());
        SQLException sqlE = null;
        try {
            try {
                metaConnection.createStatement().executeUpdate(QueryConstants.CREATE_TABLE_METADATA);
            } catch (TableAlreadyExistsException ignore) {
                // Ignore, as this will happen if the SYSTEM.TABLE already exists at this fixed timestamp.
                // A TableAlreadyExistsException is not thrown, since the table only exists *after* this fixed timestamp.
            }
            try {
                metaConnection.createStatement().executeUpdate(QueryConstants.CREATE_SEQUENCE_METADATA);
            } catch (NewerTableAlreadyExistsException ignore) {
                // Ignore, as this will happen if the SYSTEM.SEQUENCE already exists at this fixed timestamp.
                // A TableAlreadyExistsException is not thrown, since the table only exists *after* this fixed timestamp.
            }
        } catch (SQLException e) {
            sqlE = e;
        } finally {
            try {
                metaConnection.close();
            } catch (SQLException e) {
                if (sqlE != null) {
                    sqlE.setNextException(e);
                } else {
                    sqlE = e;
                }
            }
            if (sqlE != null) {
                throw sqlE;
            }
        }
    }

    @Override
    public MutationState updateData(MutationPlan plan) throws SQLException {
        return new MutationState(0, plan.getConnection());
    }

    @Override
    public int getLowestClusterHBaseVersion() {
        return Integer.MAX_VALUE; // Allow everything for connectionless
    }

    @Override
    public HBaseAdmin getAdmin() throws SQLException {
        throw new UnsupportedOperationException();
    }

    @Override
    public MetaDataMutationResult updateIndexState(List<Mutation> tableMetadata, String parentTableName) throws SQLException {
        byte[][] rowKeyMetadata = new byte[3][];
        SchemaUtil.getVarChars(tableMetadata.get(0).getRow(), rowKeyMetadata);
<<<<<<< HEAD
        Cell newKV = tableMetadata.get(0).getFamilyCellMap().get(TABLE_FAMILY_BYTES).get(0);
        PIndexState newState =  PIndexState.fromSerializedValue(newKV.getValueArray()[newKV.getValueOffset()]);
=======
        KeyValue newKV = tableMetadata.get(0).getFamilyMap().get(TABLE_FAMILY_BYTES).get(0);
        PIndexState newState =  PIndexState.fromSerializedValue(newKV.getBuffer()[newKV.getValueOffset()]);
        byte[] tenantIdBytes = rowKeyMetadata[PhoenixDatabaseMetaData.TENANT_ID_INDEX];
>>>>>>> f22460c5
        String schemaName = Bytes.toString(rowKeyMetadata[PhoenixDatabaseMetaData.SCHEMA_NAME_INDEX]);
        String indexName = Bytes.toString(rowKeyMetadata[PhoenixDatabaseMetaData.TABLE_NAME_INDEX]);
        String indexTableName = SchemaUtil.getTableName(schemaName, indexName);
        PName tenantId = tenantIdBytes.length == 0 ? null : PNameFactory.newName(tenantIdBytes);
        PTable index = metaData.getTable(new PTableKey(tenantId, indexTableName));
        index = PTableImpl.makePTable(index,newState == PIndexState.USABLE ? PIndexState.ACTIVE : newState == PIndexState.UNUSABLE ? PIndexState.INACTIVE : newState);
        return new MetaDataMutationResult(MutationCode.TABLE_ALREADY_EXISTS, 0, index);
    }

    @Override
    public HTableDescriptor getTableDescriptor(byte[] tableName) throws SQLException {
        return null;
    }

    @Override
    public void clearTableRegionCache(byte[] tableName) throws SQLException {
    }

    @Override
    public boolean hasInvalidIndexConfiguration() {
        return false;
    }

    @Override
    public long createSequence(String tenantId, String schemaName, String sequenceName, long startWith, long incrementBy, int cacheSize, long timestamp)
            throws SQLException {
        SequenceKey key = new SequenceKey(tenantId, schemaName, sequenceName);
        if (sequenceMap.get(key) != null) {
            throw new SequenceAlreadyExistsException(schemaName, sequenceName);
        }
        sequenceMap.put(key, startWith);
        return timestamp;
    }

    @Override
    public long dropSequence(String tenantId, String schemaName, String sequenceName, long timestamp) throws SQLException {
        SequenceKey key = new SequenceKey(tenantId, schemaName, sequenceName);
        if (sequenceMap.remove(key) == null) {
            throw new SequenceNotFoundException(schemaName, sequenceName);
        }
        return timestamp;
    }

    @Override
    public void validateSequences(List<SequenceKey> sequenceKeys, long timestamp, long[] values,
            SQLException[] exceptions, Sequence.Action action) throws SQLException {
        int i = 0;
        for (SequenceKey key : sequenceKeys) {
            Long value = sequenceMap.get(key);
            if (value == null) {
                exceptions[i] = new SequenceNotFoundException(key.getSchemaName(), key.getSequenceName());
            } else {
                values[i] = value;          
            }
            i++;
        }
    }

    @Override
    public void incrementSequences(List<SequenceKey> sequenceKeys, long timestamp, long[] values,
            SQLException[] exceptions) throws SQLException {
        int i = 0;
        for (SequenceKey key : sequenceKeys) {
            Long value = sequenceMap.get(key);
            if (value == null) {
                exceptions[i] = new SequenceNotFoundException(key.getSchemaName(), key.getSequenceName());
            } else {
                values[i] = value++;
            }
            i++;
        }
        i = 0;
        for (SQLException e : exceptions) {
            if (e != null) {
                sequenceMap.remove(sequenceKeys.get(i));
            }
            i++;
        }
    }

    @Override
    public long currentSequenceValue(SequenceKey sequenceKey, long timestamp) throws SQLException {
        Long value = sequenceMap.get(sequenceKey);
        if (value == null) {
            throw new SQLExceptionInfo.Builder(SQLExceptionCode.CANNOT_CALL_CURRENT_BEFORE_NEXT_VALUE)
            .setSchemaName(sequenceKey.getSchemaName()).setTableName(sequenceKey.getSequenceName())
            .build().buildException();
        }
        return value;
    }

    @Override
    public void returnSequences(List<SequenceKey> sequenceKeys, long timestamp, SQLException[] exceptions)
            throws SQLException {
    }

    @Override
    public void addConnection(PhoenixConnection connection) throws SQLException {
    }

    @Override
    public void removeConnection(PhoenixConnection connection) throws SQLException {
    }

    @Override
    public KeyValueBuilder getKeyValueBuilder() {
        return this.kvBuilder;
    }

    @Override
    public boolean supportsFeature(Feature feature) {
        return false;
    }
}<|MERGE_RESOLUTION|>--- conflicted
+++ resolved
@@ -256,14 +256,9 @@
     public MetaDataMutationResult updateIndexState(List<Mutation> tableMetadata, String parentTableName) throws SQLException {
         byte[][] rowKeyMetadata = new byte[3][];
         SchemaUtil.getVarChars(tableMetadata.get(0).getRow(), rowKeyMetadata);
-<<<<<<< HEAD
         Cell newKV = tableMetadata.get(0).getFamilyCellMap().get(TABLE_FAMILY_BYTES).get(0);
         PIndexState newState =  PIndexState.fromSerializedValue(newKV.getValueArray()[newKV.getValueOffset()]);
-=======
-        KeyValue newKV = tableMetadata.get(0).getFamilyMap().get(TABLE_FAMILY_BYTES).get(0);
-        PIndexState newState =  PIndexState.fromSerializedValue(newKV.getBuffer()[newKV.getValueOffset()]);
         byte[] tenantIdBytes = rowKeyMetadata[PhoenixDatabaseMetaData.TENANT_ID_INDEX];
->>>>>>> f22460c5
         String schemaName = Bytes.toString(rowKeyMetadata[PhoenixDatabaseMetaData.SCHEMA_NAME_INDEX]);
         String indexName = Bytes.toString(rowKeyMetadata[PhoenixDatabaseMetaData.TABLE_NAME_INDEX]);
         String indexTableName = SchemaUtil.getTableName(schemaName, indexName);
