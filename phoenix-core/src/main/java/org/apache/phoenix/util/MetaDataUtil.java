/*
 * Licensed to the Apache Software Foundation (ASF) under one
 * or more contributor license agreements.  See the NOTICE file
 * distributed with this work for additional information
 * regarding copyright ownership.  The ASF licenses this file
 * to you under the Apache License, Version 2.0 (the
 * "License"); you may not use this file except in compliance
 * with the License.  You may obtain a copy of the License at
 *
 * http://www.apache.org/licenses/LICENSE-2.0
 *
 * Unless required by applicable law or agreed to in writing, software
 * distributed under the License is distributed on an "AS IS" BASIS,
 * WITHOUT WARRANTIES OR CONDITIONS OF ANY KIND, either express or implied.
 * See the License for the specific language governing permissions and
 * limitations under the License.
 */
package org.apache.phoenix.util;

import static org.apache.phoenix.util.SchemaUtil.getVarChars;

import java.sql.SQLException;
import java.util.Collection;
import java.util.List;

<<<<<<< HEAD
import org.apache.hadoop.hbase.Cell;
=======
import org.apache.hadoop.hbase.HTableDescriptor;
>>>>>>> f22460c5
import org.apache.hadoop.hbase.KeyValue;
import org.apache.hadoop.hbase.client.Mutation;
import org.apache.hadoop.hbase.client.Put;
import org.apache.hadoop.hbase.io.ImmutableBytesWritable;
import org.apache.hadoop.hbase.util.Bytes;
import org.apache.phoenix.client.ClientKeyValue;
import org.apache.phoenix.client.KeyValueBuilder;
import org.apache.phoenix.coprocessor.MetaDataProtocol;
import org.apache.phoenix.hbase.index.util.ImmutableBytesPtr;
import org.apache.phoenix.jdbc.PhoenixConnection;
import org.apache.phoenix.jdbc.PhoenixDatabaseMetaData;
import org.apache.phoenix.query.QueryConstants;
import org.apache.phoenix.schema.PDataType;
import org.apache.phoenix.schema.PName;
import org.apache.phoenix.schema.PTableType;
import org.apache.phoenix.schema.SequenceKey;
import org.apache.phoenix.schema.SortOrder;
import org.apache.phoenix.schema.TableNotFoundException;


public class MetaDataUtil {
    public static final String VIEW_INDEX_TABLE_PREFIX = "_IDX_";
    public static final byte[] VIEW_INDEX_TABLE_PREFIX_BYTES = Bytes.toBytes(VIEW_INDEX_TABLE_PREFIX);
    public static final String VIEW_INDEX_SEQUENCE_PREFIX = "_SEQ_";
    public static final byte[] VIEW_INDEX_SEQUENCE_PREFIX_BYTES = Bytes.toBytes(VIEW_INDEX_SEQUENCE_PREFIX);
    public static final String VIEW_INDEX_ID_COLUMN_NAME = "_INDEX_ID";
    
    public static boolean areClientAndServerCompatible(long version) {
        // As of 3.0, we allow a client and server to differ for the minor version.
        // Care has to be taken to upgrade the server before the client, as otherwise
        // the client may call expressions that don't yet exist on the server.
        // Differing by the patch version has always been allowed.
        // Only differing by the major version is not allowed.
        return areClientAndServerCompatible(MetaDataUtil.decodePhoenixVersion(version), MetaDataProtocol.PHOENIX_MAJOR_VERSION);
    }

    // Default scope for testing
    static boolean areClientAndServerCompatible(int version, int pMajor) {
        // A server and client with the same major and minor version number must be compatible.
        // So it's important that we roll the PHOENIX_MAJOR_VERSION or PHOENIX_MINOR_VERSION
        // when we make an incompatible change.
        return MetaDataUtil.encodeMaxMinorVersion(pMajor) >= version && MetaDataUtil.encodeMinMinorVersion(pMajor) <= version;
    }

    // Given the encoded integer representing the phoenix version in the encoded version value.
    // The second byte in int would be the major version, 3rd byte minor version, and 4th byte 
    // patch version.
    public static int decodePhoenixVersion(long version) {
        return (int) ((version << Byte.SIZE * 3) >>> Byte.SIZE * 4);
    }
    
    // TODO: generalize this to use two bytes to return a SQL error code instead
    public static long encodeMutableIndexConfiguredProperly(long version, boolean isValid) {
        if (!isValid) {
            return version | 1;
        }
        return version;
    }
    
    public static boolean decodeMutableIndexConfiguredProperly(long version) {
        return (version & 0xF) == 0;
    }

    // Given the encoded integer representing the client hbase version in the encoded version value.
    // The second byte in int would be the major version, 3rd byte minor version, and 4th byte 
    // patch version.
    public static int decodeHBaseVersion(long version) {
        return (int) (version >>> Byte.SIZE * 5);
    }

    public static String decodeHBaseVersionAsString(int version) {
        int major = (version >>> Byte.SIZE  * 2) & 0xFF;
        int minor = (version >>> Byte.SIZE  * 1) & 0xFF;
        int patch = version & 0xFF;
        return major + "." + minor + "." + patch;
    }

    public static long encodeHBaseAndPhoenixVersions(String hbaseVersion) {
        return (((long) encodeVersion(hbaseVersion)) << (Byte.SIZE * 5)) |
                (((long) encodeVersion(MetaDataProtocol.PHOENIX_MAJOR_VERSION, MetaDataProtocol.PHOENIX_MINOR_VERSION,
                        MetaDataProtocol.PHOENIX_PATCH_NUMBER)) << (Byte.SIZE * 1));
    }

    // Encode a version string in the format of "major.minor.patch" into an integer.
    public static int encodeVersion(String version) {
        String[] versionParts = splitHBaseVersionString(version);
        return encodeVersion(versionParts[0], versionParts.length > 1 ? versionParts[1] : null, versionParts.length > 2 ? versionParts[2] : null);
    }

    public static String[] splitHBaseVersionString(String version) {
        return version.split("[-\\.]");
    }

    // Encode the major as 2nd byte in the int, minor as the first byte and patch as the last byte.
    public static int encodeVersion(String major, String minor, String patch) {
        return encodeVersion(major == null ? 0 : Integer.parseInt(major), minor == null ? 0 : Integer.parseInt(minor), 
                        patch == null ? 0 : Integer.parseInt(patch));
    }

    public static int encodeVersion(int major, int minor, int patch) {
        int version = 0;
        version |= (major << Byte.SIZE * 2);
        version |= (minor << Byte.SIZE);
        version |= patch;
        return version;
    }

    public static int encodeMaxPatchVersion(int major, int minor) {
        int version = 0;
        version |= (major << Byte.SIZE * 2);
        version |= (minor << Byte.SIZE);
        version |= 0xFF;
        return version;
    }

    public static int encodeMinPatchVersion(int major, int minor) {
        int version = 0;
        version |= (major << Byte.SIZE * 2);
        version |= (minor << Byte.SIZE);
        return version;
    }

    public static int encodeMaxMinorVersion(int major) {
        int version = 0;
        version |= (major << Byte.SIZE * 2);
        version |= 0xFFFF;
        return version;
    }

    public static int encodeMinMinorVersion(int major) {
        int version = 0;
        version |= (major << Byte.SIZE * 2);
        return version;
    }

    public static void getTenantIdAndSchemaAndTableName(List<Mutation> tableMetadata, byte[][] rowKeyMetaData) {
        Mutation m = getTableHeaderRow(tableMetadata);
        getVarChars(m.getRow(), 3, rowKeyMetaData);
    }
    
    public static byte[] getParentTableName(List<Mutation> tableMetadata) {
        if (tableMetadata.size() == 1) {
            return null;
        }
        byte[][] rowKeyMetaData = new byte[3][];
        getTenantIdAndSchemaAndTableName(tableMetadata, rowKeyMetaData);
        byte[] tableName = rowKeyMetaData[PhoenixDatabaseMetaData.TABLE_NAME_INDEX];
        Mutation m = getParentTableHeaderRow(tableMetadata);
        getVarChars(m.getRow(), 3, rowKeyMetaData);
        if (Bytes.compareTo(tableName, rowKeyMetaData[PhoenixDatabaseMetaData.TABLE_NAME_INDEX]) == 0) {
            return null;
        }
        return rowKeyMetaData[PhoenixDatabaseMetaData.TABLE_NAME_INDEX];
    }
    
    public static long getSequenceNumber(Mutation tableMutation) {
        List<Cell> kvs = tableMutation.getFamilyCellMap().get(PhoenixDatabaseMetaData.TABLE_FAMILY_BYTES);
        if (kvs != null) {
<<<<<<< HEAD
            for (Cell kv : kvs) { // list is not ordered, so search. TODO: we could potentially assume the position
                if (Bytes.compareTo(kv.getQualifierArray(), kv.getQualifierOffset(), kv.getQualifierLength(), PhoenixDatabaseMetaData.TABLE_SEQ_NUM_BYTES, 0, PhoenixDatabaseMetaData.TABLE_SEQ_NUM_BYTES.length) == 0) {
                    return PDataType.LONG.getCodec().decodeLong(kv.getValueArray(), kv.getValueOffset(), null);
=======
            for (KeyValue kv : kvs) { // list is not ordered, so search. TODO: we could potentially assume the position
                if (Bytes.compareTo(kv.getBuffer(), kv.getQualifierOffset(), kv.getQualifierLength(), PhoenixDatabaseMetaData.TABLE_SEQ_NUM_BYTES, 0, PhoenixDatabaseMetaData.TABLE_SEQ_NUM_BYTES.length) == 0) {
                    return PDataType.LONG.getCodec().decodeLong(kv.getBuffer(), kv.getValueOffset(), SortOrder.getDefault());
>>>>>>> f22460c5
                }
            }
        }
        throw new IllegalStateException();
    }

    public static long getSequenceNumber(List<Mutation> tableMetaData) {
        return getSequenceNumber(getTableHeaderRow(tableMetaData));
    }
    
<<<<<<< HEAD
    public static PTableType getTableType(List<Mutation> tableMetaData) {
        Cell kv = getMutationKeyValue(getPutOnlyTableHeaderRow(tableMetaData), PhoenixDatabaseMetaData.TABLE_TYPE_BYTES);
        return kv == null ? null : PTableType.fromSerializedValue(kv.getValueArray()[kv.getValueOffset()]);
=======
    public static PTableType getTableType(List<Mutation> tableMetaData, KeyValueBuilder builder,
      ImmutableBytesPtr value) {
        if (getMutationKeyValue(getPutOnlyTableHeaderRow(tableMetaData),
            PhoenixDatabaseMetaData.TABLE_TYPE_BYTES, builder, value)) {
            return PTableType.fromSerializedValue(value.get()[value.getOffset()]);
        }
        return null;
>>>>>>> f22460c5
    }
    
    public static long getParentSequenceNumber(List<Mutation> tableMetaData) {
        return getSequenceNumber(getParentTableHeaderRow(tableMetaData));
    }
    
    public static Mutation getTableHeaderRow(List<Mutation> tableMetaData) {
        return tableMetaData.get(0);
    }

    public static byte[] getMutationKVByteValue(Mutation headerRow, byte[] key,
        KeyValueBuilder builder, ImmutableBytesWritable ptr) {
        if (getMutationKeyValue(headerRow, key, builder, ptr)) {
            return ByteUtil.copyKeyBytesIfNecessary(ptr);
        }
        return ByteUtil.EMPTY_BYTE_ARRAY;
    }

<<<<<<< HEAD
    private static KeyValue getMutationKeyValue(Mutation headerRow, byte[] key) {
        List<Cell> kvs = headerRow.getFamilyCellMap().get(PhoenixDatabaseMetaData.TABLE_FAMILY_BYTES);
        if (kvs != null) {
            for (Cell kv : kvs) {
                if (Bytes.compareTo(kv.getQualifierArray(), kv.getQualifierOffset(), kv.getQualifierLength(), key, 0,
                        key.length) == 0) { return org.apache.hadoop.hbase.KeyValueUtil.ensureKeyValue(kv); }
=======
  /**
   * Get the mutation who's qualifier matches the passed key
   * <p>
   * We need to pass in an {@link ImmutableBytesPtr} to pass the result back to make life easier
   * when dealing with a regular {@link KeyValue} vs. a {@link ClientKeyValue} as the latter doesn't
   * support things like {@link KeyValue#getBuffer()}
   * @param headerRow mutation to check
   * @param key to check
   * @param builder that created the {@link KeyValue KeyValues} in the {@link Mutation}
   * @param ptr to update with the value of the mutation
   * @return the value of the matching {@link KeyValue}
   */
  public static boolean getMutationKeyValue(Mutation headerRow, byte[] key,
      KeyValueBuilder builder, ImmutableBytesWritable ptr) {
        List<KeyValue> kvs = headerRow.getFamilyMap().get(PhoenixDatabaseMetaData.TABLE_FAMILY_BYTES);
        if (kvs != null) {
            for (KeyValue kv : kvs) {
                if (builder.compareQualifier(kv, key, 0, key.length) ==0) {
                    builder.getValueAsPtr(kv, ptr);
                    return true;
                }
>>>>>>> f22460c5
            }
        }
        return false;
    }

    /**
     * Returns the first Put element in <code>tableMetaData</code>. There could be leading Delete elements before the
     * table header row
     */
    public static Mutation getPutOnlyTableHeaderRow(List<Mutation> tableMetaData) {
        for (Mutation m : tableMetaData) {
            if (m instanceof Put) { return m; }
        }
        throw new IllegalStateException("No table header row found in table meatadata");
    }

    public static Mutation getParentTableHeaderRow(List<Mutation> tableMetaData) {
        return tableMetaData.get(tableMetaData.size()-1);
    }

    public static long getClientTimeStamp(List<Mutation> tableMetadata) {
        Mutation m = tableMetadata.get(0);
        return getClientTimeStamp(m);
    }    

    public static long getClientTimeStamp(Mutation m) {
        Collection<List<Cell>> kvs = m.getFamilyCellMap().values();
        // Empty if Mutation is a Delete
        // TODO: confirm that Delete timestamp is reset like Put
        return kvs.isEmpty() ? m.getTimeStamp() : kvs.iterator().next().get(0).getTimestamp();
    }    

    public static byte[] getParentLinkKey(String tenantId, String schemaName, String tableName, String indexName) {
        return ByteUtil.concat(tenantId == null ? ByteUtil.EMPTY_BYTE_ARRAY : Bytes.toBytes(tenantId), QueryConstants.SEPARATOR_BYTE_ARRAY, schemaName == null ? ByteUtil.EMPTY_BYTE_ARRAY : Bytes.toBytes(schemaName), QueryConstants.SEPARATOR_BYTE_ARRAY, Bytes.toBytes(tableName), QueryConstants.SEPARATOR_BYTE_ARRAY, QueryConstants.SEPARATOR_BYTE_ARRAY, Bytes.toBytes(indexName));
    }

    public static byte[] getParentLinkKey(byte[] tenantId, byte[] schemaName, byte[] tableName, byte[] indexName) {
        return ByteUtil.concat(tenantId == null ? ByteUtil.EMPTY_BYTE_ARRAY : tenantId, QueryConstants.SEPARATOR_BYTE_ARRAY, schemaName == null ? ByteUtil.EMPTY_BYTE_ARRAY : schemaName, QueryConstants.SEPARATOR_BYTE_ARRAY, tableName, QueryConstants.SEPARATOR_BYTE_ARRAY, QueryConstants.SEPARATOR_BYTE_ARRAY, indexName);
    }
    
    public static boolean isMultiTenant(Mutation m, KeyValueBuilder builder, ImmutableBytesWritable ptr) {
        if (getMutationKeyValue(m, PhoenixDatabaseMetaData.MULTI_TENANT_BYTES, builder, ptr)) {
            return Boolean.TRUE.equals(PDataType.BOOLEAN.toObject(ptr));
        }
        return false;
    }
    
    public static boolean isSalted(Mutation m, KeyValueBuilder builder, ImmutableBytesWritable ptr) {
        return MetaDataUtil.getMutationKeyValue(m, PhoenixDatabaseMetaData.SALT_BUCKETS_BYTES, builder, ptr);
    }
    
    public static byte[] getViewIndexPhysicalName(byte[] physicalTableName) {
        return ByteUtil.concat(VIEW_INDEX_TABLE_PREFIX_BYTES, physicalTableName);
    }

    public static String getViewIndexTableName(String tableName) {
        return VIEW_INDEX_TABLE_PREFIX + tableName;
    }

    public static String getViewIndexSchemaName(String schemaName) {
        return schemaName;
    }

    public static SequenceKey getViewIndexSequenceKey(String tenantId, PName physicalName) {
        // Create global sequence of the form: <prefixed base table name><tenant id>
        // rather than tenant-specific sequence, as it makes it much easier
        // to cleanup when the physical table is dropped, as we can delete
        // all global sequences leading with <prefix> + physical name.
        String schemaName = VIEW_INDEX_SEQUENCE_PREFIX + physicalName.getString();
        String tableName = tenantId == null ? "" : tenantId;
        return new SequenceKey(null, schemaName, tableName);
    }

    public static PDataType getViewIndexIdDataType() {
        return PDataType.SMALLINT;
    }

    public static String getViewIndexIdColumnName() {
        return VIEW_INDEX_ID_COLUMN_NAME;
    }

    public static boolean hasViewIndexTable(PhoenixConnection connection, PName name) throws SQLException {
        byte[] physicalIndexName = MetaDataUtil.getViewIndexPhysicalName(name.getBytes());
        try {
            HTableDescriptor desc = connection.getQueryServices().getTableDescriptor(physicalIndexName);
            return desc != null && Boolean.TRUE.equals(PDataType.BOOLEAN.toObject(desc.getValue(IS_VIEW_INDEX_TABLE_PROP_BYTES)));
        } catch (TableNotFoundException e) {
            return false;
        }
    }
    
    public static void deleteViewIndexSequences(PhoenixConnection connection, PName name) throws SQLException {
        SequenceKey key = getViewIndexSequenceKey(null, name);
        connection.createStatement().executeUpdate("DELETE FROM " + PhoenixDatabaseMetaData.SEQUENCE_TABLE_NAME + 
                " WHERE " + PhoenixDatabaseMetaData.TENANT_ID + " IS NULL AND " + 
                PhoenixDatabaseMetaData.SEQUENCE_SCHEMA + " = '" + key.getSchemaName() + "'");
        
    }

    public static final String IS_VIEW_INDEX_TABLE_PROP_NAME = "IS_VIEW_INDEX_TABLE";
    public static final byte[] IS_VIEW_INDEX_TABLE_PROP_BYTES = Bytes.toBytes(IS_VIEW_INDEX_TABLE_PROP_NAME);
}<|MERGE_RESOLUTION|>--- conflicted
+++ resolved
@@ -23,11 +23,8 @@
 import java.util.Collection;
 import java.util.List;
 
-<<<<<<< HEAD
 import org.apache.hadoop.hbase.Cell;
-=======
 import org.apache.hadoop.hbase.HTableDescriptor;
->>>>>>> f22460c5
 import org.apache.hadoop.hbase.KeyValue;
 import org.apache.hadoop.hbase.client.Mutation;
 import org.apache.hadoop.hbase.client.Put;
@@ -186,15 +183,9 @@
     public static long getSequenceNumber(Mutation tableMutation) {
         List<Cell> kvs = tableMutation.getFamilyCellMap().get(PhoenixDatabaseMetaData.TABLE_FAMILY_BYTES);
         if (kvs != null) {
-<<<<<<< HEAD
             for (Cell kv : kvs) { // list is not ordered, so search. TODO: we could potentially assume the position
                 if (Bytes.compareTo(kv.getQualifierArray(), kv.getQualifierOffset(), kv.getQualifierLength(), PhoenixDatabaseMetaData.TABLE_SEQ_NUM_BYTES, 0, PhoenixDatabaseMetaData.TABLE_SEQ_NUM_BYTES.length) == 0) {
-                    return PDataType.LONG.getCodec().decodeLong(kv.getValueArray(), kv.getValueOffset(), null);
-=======
-            for (KeyValue kv : kvs) { // list is not ordered, so search. TODO: we could potentially assume the position
-                if (Bytes.compareTo(kv.getBuffer(), kv.getQualifierOffset(), kv.getQualifierLength(), PhoenixDatabaseMetaData.TABLE_SEQ_NUM_BYTES, 0, PhoenixDatabaseMetaData.TABLE_SEQ_NUM_BYTES.length) == 0) {
-                    return PDataType.LONG.getCodec().decodeLong(kv.getBuffer(), kv.getValueOffset(), SortOrder.getDefault());
->>>>>>> f22460c5
+                    return PDataType.LONG.getCodec().decodeLong(kv.getValueArray(), kv.getValueOffset(), SortOrder.getDefault());
                 }
             }
         }
@@ -205,11 +196,6 @@
         return getSequenceNumber(getTableHeaderRow(tableMetaData));
     }
     
-<<<<<<< HEAD
-    public static PTableType getTableType(List<Mutation> tableMetaData) {
-        Cell kv = getMutationKeyValue(getPutOnlyTableHeaderRow(tableMetaData), PhoenixDatabaseMetaData.TABLE_TYPE_BYTES);
-        return kv == null ? null : PTableType.fromSerializedValue(kv.getValueArray()[kv.getValueOffset()]);
-=======
     public static PTableType getTableType(List<Mutation> tableMetaData, KeyValueBuilder builder,
       ImmutableBytesPtr value) {
         if (getMutationKeyValue(getPutOnlyTableHeaderRow(tableMetaData),
@@ -217,7 +203,6 @@
             return PTableType.fromSerializedValue(value.get()[value.getOffset()]);
         }
         return null;
->>>>>>> f22460c5
     }
     
     public static long getParentSequenceNumber(List<Mutation> tableMetaData) {
@@ -236,14 +221,6 @@
         return ByteUtil.EMPTY_BYTE_ARRAY;
     }
 
-<<<<<<< HEAD
-    private static KeyValue getMutationKeyValue(Mutation headerRow, byte[] key) {
-        List<Cell> kvs = headerRow.getFamilyCellMap().get(PhoenixDatabaseMetaData.TABLE_FAMILY_BYTES);
-        if (kvs != null) {
-            for (Cell kv : kvs) {
-                if (Bytes.compareTo(kv.getQualifierArray(), kv.getQualifierOffset(), kv.getQualifierLength(), key, 0,
-                        key.length) == 0) { return org.apache.hadoop.hbase.KeyValueUtil.ensureKeyValue(kv); }
-=======
   /**
    * Get the mutation who's qualifier matches the passed key
    * <p>
@@ -258,14 +235,14 @@
    */
   public static boolean getMutationKeyValue(Mutation headerRow, byte[] key,
       KeyValueBuilder builder, ImmutableBytesWritable ptr) {
-        List<KeyValue> kvs = headerRow.getFamilyMap().get(PhoenixDatabaseMetaData.TABLE_FAMILY_BYTES);
+        List<Cell> kvs = headerRow.getFamilyCellMap().get(PhoenixDatabaseMetaData.TABLE_FAMILY_BYTES);
         if (kvs != null) {
-            for (KeyValue kv : kvs) {
+            for (Cell cell : kvs) {
+                KeyValue kv = org.apache.hadoop.hbase.KeyValueUtil.ensureKeyValue(cell);
                 if (builder.compareQualifier(kv, key, 0, key.length) ==0) {
                     builder.getValueAsPtr(kv, ptr);
                     return true;
                 }
->>>>>>> f22460c5
             }
         }
         return false;
